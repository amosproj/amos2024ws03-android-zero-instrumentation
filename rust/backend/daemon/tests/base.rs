// SPDX-FileCopyrightText: 2024 Felix Hilgers <felix.hilgers@fau.de>
// SPDX-FileCopyrightText: 2024 Robin Seidl <robin.seidl@fau.de>
//
// SPDX-License-Identifier: MIT

use shared::config::{Configuration, SysSendmsgConfig, VfsWriteConfig, JniReferencesConfig};
use shared::ziofa::{process::Cmd, ziofa_client::ZiofaClient};
use tonic::transport::Channel;

/*
static RUNNING: Mutex<bool> = Mutex::new(false);

async fn ensure_running() {
    if *RUNNING.lock().unwrap() == false {
        tokio::spawn(async move {
            run_server().await;
        });
        sleep(Duration::from_secs(1)).await;
    }
}
*/

async fn setup() -> ZiofaClient<Channel> {
    //ensure_running().await;
    ZiofaClient::connect("http://[::1]:50051")
        .await
        .expect("server should run")
}

#[tokio::test]
async fn list_processes() {
    let mut client = setup().await;

    let processes = client
        .list_processes(())
        .await
        .expect("should work")
        .into_inner()
        .processes;

    let server_process = processes.iter().find(|process| match &process.cmd {
        Some(Cmd::Cmdline(d)) => {
            if let Some(name) = d.args.first() {
                name.split('/').last() == Some("backend-daemon")
            } else {
                false
            }
        }
        None | Some(_) => false,
    });

    assert!(server_process.is_some());
}

#[tokio::test]
async fn check_server() {
    let mut client = setup().await;
    client.check_server(()).await.expect("should work");
}

#[tokio::test]
async fn set_get_configuration() {
    let mut client = setup().await;
    let default_config = Configuration {
        uprobes: vec![],
<<<<<<< HEAD
        vfs_write: Some(VfsWriteConfig { entries: std::collections::HashMap::new() }),
        sys_sendmsg: Some(SysSendmsgConfig { entries: std::collections::HashMap::new() }),
        jni_references: Some(JniReferencesConfig { pids: vec![] }),
=======
        vfs_write: Some(VfsWriteConfig {
            entries: std::collections::HashMap::new(),
        }),
        sys_sendmsg: Some(SysSendmsgConfig {
            entries: std::collections::HashMap::new(),
        }),
>>>>>>> fc07ae5e
    };
    client
        .set_configuration(default_config.clone())
        .await
        .expect("should work");

    let res_config = client
        .get_configuration(())
        .await
        .expect("should work")
        .into_inner();

    assert_eq!(res_config, default_config);
}<|MERGE_RESOLUTION|>--- conflicted
+++ resolved
@@ -3,7 +3,7 @@
 //
 // SPDX-License-Identifier: MIT
 
-use shared::config::{Configuration, SysSendmsgConfig, VfsWriteConfig, JniReferencesConfig};
+use shared::config::{Configuration, JniReferencesConfig, SysSendmsgConfig, VfsWriteConfig};
 use shared::ziofa::{process::Cmd, ziofa_client::ZiofaClient};
 use tonic::transport::Channel;
 
@@ -63,18 +63,13 @@
     let mut client = setup().await;
     let default_config = Configuration {
         uprobes: vec![],
-<<<<<<< HEAD
-        vfs_write: Some(VfsWriteConfig { entries: std::collections::HashMap::new() }),
-        sys_sendmsg: Some(SysSendmsgConfig { entries: std::collections::HashMap::new() }),
-        jni_references: Some(JniReferencesConfig { pids: vec![] }),
-=======
         vfs_write: Some(VfsWriteConfig {
             entries: std::collections::HashMap::new(),
         }),
         sys_sendmsg: Some(SysSendmsgConfig {
             entries: std::collections::HashMap::new(),
         }),
->>>>>>> fc07ae5e
+        jni_references: Some(JniReferencesConfig { pids: vec![] }),
     };
     client
         .set_configuration(default_config.clone())
