// SPDX-FileCopyrightText: 2024 Felix Hilgers <felix.hilgers@fau.de>
//
// SPDX-License-Identifier: MIT

use std::collections::HashMap;

use crate::collector::event_dispatcher::{EventDispatcher, EventDispatcherState};
use crate::collector::ring_buf::{RingBufCollector, RingBufCollectorArguments};
use crate::collector::IntoEvent;
use crate::registry::{EbpfEventRegistry, RegistryItem, TypedRingBuffer};
use backend_common::TryFromRaw;
use ractor::{Actor, ActorCell, ActorProcessingErr, ActorRef, SupervisionEvent};
use shared::ziofa::Event;
use tonic::Status;
use tracing::error;

#[derive(Clone, Copy)]
enum CollectorT {
    VfsWrite,
    SysSendmsg,
    JniCall,
    SysSigquit,
    Gc,
}

pub struct CollectorSupervisor;

pub struct CollectorSupervisorState {
    registry: EbpfEventRegistry,
    collectors: CollectorRefs,
    events: ActorRef<Event>,
}

struct CollectorRefs {
    collectors: HashMap<ActorCell, CollectorT>,
}

impl CollectorRefs {
    async fn from_registry(
        registry: EbpfEventRegistry,
        event_actor: ActorRef<Event>,
        supervisor: ActorCell,
    ) -> Result<Self, ActorProcessingErr> {
        let mut this = Self {
            collectors: HashMap::new(),
        };
        this.start_all(&registry, &event_actor, &supervisor).await?;
        Ok(this)
    }
    fn who_is(&self, cell: &ActorCell) -> Option<CollectorT> {
        self.collectors.get(cell).copied()
    }
    fn remove(&mut self, cell: &ActorCell) -> Option<CollectorT> {
        self.collectors.remove(cell)
    }
<<<<<<< HEAD
    async fn start_all(
        &mut self,
        registry: &EbpfEventRegistry,
        event_actor: &ActorRef<Event>,
        supervisor: &ActorCell,
    ) -> Result<(), ActorProcessingErr> {
        for who in [
            CollectorT::VfsWrite,
            CollectorT::SysSendmsg,
            CollectorT::JniCall,
            CollectorT::SysSigquit,
        ] {
=======
    async fn start_all(&mut self, registry: &EbpfEventRegistry, event_actor: &ActorRef<Event>, supervisor: &ActorCell) -> Result<(), ActorProcessingErr> {
        for who in [CollectorT::VfsWrite, CollectorT::SysSendmsg, CollectorT::JniCall, CollectorT::SysSigquit, CollectorT::Gc] {
>>>>>>> 43e72853
            self.start(who, registry, event_actor, supervisor).await?;
        }
        Ok(())
    }
    async fn start(
        &mut self,
        who: CollectorT,
        registry: &EbpfEventRegistry,
        event_actor: &ActorRef<Event>,
        supervisor: &ActorCell,
    ) -> Result<(), ActorProcessingErr> {
        let actor_ref = match who {
<<<<<<< HEAD
            CollectorT::VfsWrite => {
                start_collector(
                    registry.vfs_write_events.clone(),
                    event_actor.clone(),
                    supervisor.clone(),
                )
                .await?
            }
            CollectorT::SysSendmsg => {
                start_collector(
                    registry.sys_sendmsg_events.clone(),
                    event_actor.clone(),
                    supervisor.clone(),
                )
                .await?
            }
            CollectorT::JniCall => {
                start_collector(
                    registry.jni_ref_calls.clone(),
                    event_actor.clone(),
                    supervisor.clone(),
                )
                .await?
            }
            CollectorT::SysSigquit => {
                start_collector(
                    registry.sys_sigquit_events.clone(),
                    event_actor.clone(),
                    supervisor.clone(),
                )
                .await?
            }
=======
            CollectorT::VfsWrite => start_collector(registry.vfs_write_events.clone(), event_actor.clone(), supervisor.clone()).await?,
            CollectorT::SysSendmsg => start_collector(registry.sys_sendmsg_events.clone(), event_actor.clone(), supervisor.clone()).await?,
            CollectorT::JniCall => start_collector(registry.jni_ref_calls.clone(), event_actor.clone(), supervisor.clone()).await?,
            CollectorT::SysSigquit => start_collector(registry.sys_sigquit_events.clone(), event_actor.clone(), supervisor.clone()).await?,
            CollectorT::Gc => start_collector(registry.gc_events.clone(), event_actor.clone(), supervisor.clone()).await?,
>>>>>>> 43e72853
        };
        self.collectors.insert(actor_ref.get_cell(), who);
        Ok(())
    }
}

pub struct CollectorSupervisorArguments {
    registry: EbpfEventRegistry,
    sender: async_broadcast::Sender<Result<Event, Status>>,
}

impl CollectorSupervisorArguments {
    pub fn new(
        registry: EbpfEventRegistry,
        sender: async_broadcast::Sender<Result<Event, Status>>,
    ) -> Self {
        Self { registry, sender }
    }
}

impl Actor for CollectorSupervisor {
    type Msg = ();
    type State = CollectorSupervisorState;
    type Arguments = CollectorSupervisorArguments;

    async fn pre_start(
        &self,
        myself: ractor::ActorRef<Self::Msg>,
        args: Self::Arguments,
    ) -> Result<Self::State, ractor::ActorProcessingErr> {
        let (events, _) = Actor::spawn_linked(
            None,
            EventDispatcher,
            EventDispatcherState::new(args.sender),
            myself.get_cell(),
        )
        .await?;
        let collectors =
            CollectorRefs::from_registry(args.registry.clone(), events.clone(), myself.get_cell())
                .await?;

        Ok(CollectorSupervisorState {
            registry: args.registry.clone(),
            collectors,
            events,
        })
    }

    async fn handle_supervisor_evt(
        &self,
        myself: ActorRef<Self::Msg>,
        message: ractor::SupervisionEvent,
        state: &mut Self::State,
    ) -> Result<(), ActorProcessingErr> {
        if let SupervisionEvent::ActorFailed(actor_cell, error) = message {
            if let Some(who) = state.collectors.who_is(&actor_cell) {
                error!("Collector {:?} failed with {:?}", actor_cell, error);
                let _ = state.collectors.remove(&actor_cell);
                state
                    .collectors
                    .start(who, &state.registry, &state.events, &myself.get_cell())
                    .await?;
                Ok(())
            } else {
                Err(ActorProcessingErr::from(format!(
                    "Fatal {:?} failed with {:?}",
                    actor_cell, error
                )))
            }
        } else {
            Ok(())
        }
    }
}

async fn start_collector<T>(
    item: RegistryItem<TypedRingBuffer<T>>,
    event_actor: ActorRef<Event>,
    supervisor: ActorCell,
) -> Result<ActorRef<()>, ActorProcessingErr>
where
    T: TryFromRaw + IntoEvent + Send + Sync + 'static,
{
    let (actor_ref, _) = Actor::spawn_linked(
        None,
        RingBufCollector::default(),
        RingBufCollectorArguments::new(item, event_actor),
        supervisor,
    )
    .await?;
    Ok(actor_ref)
}<|MERGE_RESOLUTION|>--- conflicted
+++ resolved
@@ -53,23 +53,8 @@
     fn remove(&mut self, cell: &ActorCell) -> Option<CollectorT> {
         self.collectors.remove(cell)
     }
-<<<<<<< HEAD
-    async fn start_all(
-        &mut self,
-        registry: &EbpfEventRegistry,
-        event_actor: &ActorRef<Event>,
-        supervisor: &ActorCell,
-    ) -> Result<(), ActorProcessingErr> {
-        for who in [
-            CollectorT::VfsWrite,
-            CollectorT::SysSendmsg,
-            CollectorT::JniCall,
-            CollectorT::SysSigquit,
-        ] {
-=======
     async fn start_all(&mut self, registry: &EbpfEventRegistry, event_actor: &ActorRef<Event>, supervisor: &ActorCell) -> Result<(), ActorProcessingErr> {
         for who in [CollectorT::VfsWrite, CollectorT::SysSendmsg, CollectorT::JniCall, CollectorT::SysSigquit, CollectorT::Gc] {
->>>>>>> 43e72853
             self.start(who, registry, event_actor, supervisor).await?;
         }
         Ok(())
@@ -82,46 +67,11 @@
         supervisor: &ActorCell,
     ) -> Result<(), ActorProcessingErr> {
         let actor_ref = match who {
-<<<<<<< HEAD
-            CollectorT::VfsWrite => {
-                start_collector(
-                    registry.vfs_write_events.clone(),
-                    event_actor.clone(),
-                    supervisor.clone(),
-                )
-                .await?
-            }
-            CollectorT::SysSendmsg => {
-                start_collector(
-                    registry.sys_sendmsg_events.clone(),
-                    event_actor.clone(),
-                    supervisor.clone(),
-                )
-                .await?
-            }
-            CollectorT::JniCall => {
-                start_collector(
-                    registry.jni_ref_calls.clone(),
-                    event_actor.clone(),
-                    supervisor.clone(),
-                )
-                .await?
-            }
-            CollectorT::SysSigquit => {
-                start_collector(
-                    registry.sys_sigquit_events.clone(),
-                    event_actor.clone(),
-                    supervisor.clone(),
-                )
-                .await?
-            }
-=======
             CollectorT::VfsWrite => start_collector(registry.vfs_write_events.clone(), event_actor.clone(), supervisor.clone()).await?,
             CollectorT::SysSendmsg => start_collector(registry.sys_sendmsg_events.clone(), event_actor.clone(), supervisor.clone()).await?,
             CollectorT::JniCall => start_collector(registry.jni_ref_calls.clone(), event_actor.clone(), supervisor.clone()).await?,
             CollectorT::SysSigquit => start_collector(registry.sys_sigquit_events.clone(), event_actor.clone(), supervisor.clone()).await?,
             CollectorT::Gc => start_collector(registry.gc_events.clone(), event_actor.clone(), supervisor.clone()).await?,
->>>>>>> 43e72853
         };
         self.collectors.insert(actor_ref.get_cell(), who);
         Ok(())
