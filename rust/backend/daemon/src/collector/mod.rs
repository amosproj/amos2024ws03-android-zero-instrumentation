--- conflicted
+++ resolved
@@ -4,21 +4,14 @@
 //
 // SPDX-License-Identifier: MIT
 
-<<<<<<< HEAD
-use backend_common::{JNICall, JNIMethodName, SysSendmsgCall, VfsWriteCall};
+use backend_common::{JNICall, JNIMethodName, SysSendmsgCall, SysSigquitCall, VfsWriteCall};
 use shared::ziofa::event::EventType;
 use shared::ziofa::jni_references_event::JniMethodName;
 use shared::ziofa::log::EventData;
-use shared::ziofa::{Event, JniReferencesEvent, Log, SysSendmsgEvent, VfsWriteEvent};
+use shared::ziofa::{Event, JniReferencesEvent, Log, SysSendmsgEvent, SysSigquitEvent, VfsWriteEvent};
 
 mod aggregator;
 mod event_dispatcher;
-=======
-use backend_common::{JNICall, JNIMethodName, SysSendmsgCall, VfsWriteCall, SysSigquitCall};
-use shared::ziofa::{Event, JniReferencesEvent, SysSendmsgEvent, VfsWriteEvent, SysSigquitEvent};
-use shared::ziofa::event::EventData;
-use shared::ziofa::jni_references_event::JniMethodName;
->>>>>>> 4e67c637
 mod ring_buf;
 mod supervisor;
 mod time_series;
@@ -85,11 +78,13 @@
 impl IntoEvent for SysSigquitCall {
     fn into_event(self) -> Event {
         Event {
-            event_data: Some(EventData::SysSigquit(SysSigquitEvent {
-                pid: self.pid,
-                tid: self.tid,
-                time_stamp: self.time_stamp,
-                target_pid: self.target_pid,
+            event_type: Some(EventType::Log(Log {
+                event_data: Some(EventData::SysSigquit(SysSigquitEvent {
+                    pid: self.pid,
+                    tid: self.tid,
+                    time_stamp: self.time_stamp,
+                    target_pid: self.target_pid,
+                }))
             }))
         }
     }
