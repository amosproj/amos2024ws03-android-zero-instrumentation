// SPDX-FileCopyrightText: 2024 Benedikt Zinn <benedikt.wh.zinn@gmail.com>
// SPDX-FileCopyrightText: 2024 Robin Seidl <robin.seidl@fau.de>
//
// SPDX-License-Identifier: MIT

use clap::Parser;
use shared::{
    config::Configuration,
    ziofa::ziofa_client::ZiofaClient,
};
use tonic::transport::Channel;

#[derive(Parser, Debug)]
struct Args {
    /// Address the client binds to
    #[arg(long, default_value = "http://127.0.0.1:50051")]
    addr: String,

    /// Verbose output (i. e. print processes)
    #[arg(short, long)]
    verbose: bool,
}

async fn test_check_server(client: &mut ZiofaClient<Channel>) {
    println!("TEST check_server");
    match client.check_server(()).await {
        Ok(_) => println!("SUCCESS"),
        Err(e) => println!("ERROR: {:?}", e),
    };
    println!();
}

async fn test_get_configuration(
    client: &mut ZiofaClient<Channel>,
    verbose: bool,
) -> Vec<EbpfEntry> {
    println!("TEST get_configuration");
    let config = match client.get_configuration(()).await {
        Ok(t) => {
            let res = t.into_inner().entries;
            println!("SUCCESS");
            if verbose {
                for (i, e) in res.iter().enumerate() {
                    println!("Entry {}: {:?}", i, e);
                }
            }
            res
        }
        Err(e) => {
            println!("ERROR: {:?}", e);
            Vec::new()
        }
    };
    println!();
    config
}

async fn test_set_configuration(client: &mut ZiofaClient<Channel>, config: Vec<EbpfEntry>) {
    println!("TEST set_configuration");
    match client
        .set_configuration(Configuration { entries: config })
        .await
    {
        Ok(t) => {
            let res = t.into_inner().response_type;
            println!("SUCCESS: {}", res);
        }
        Err(e) => {
<<<<<<< HEAD
            println!("Problem loading configuration: {:?}", e);
            Configuration::default()
=======
            println!("ERROR: {:?}", e);
        }
    }
    println!();
}

async fn test_list_processes(client: &mut ZiofaClient<Channel>, verbose: bool) {
    println!("TEST list_processes");
    match client.list_processes(()).await {
        Ok(t) => {
            let res = t.into_inner().processes;
            println!("SUCCESS");
            if verbose {
                for (i, p) in res.iter().enumerate() {
                    println!("Process {}: {:?}", i, p);
                }
            }
>>>>>>> 41d85552
        }
        Err(e) => {
            println!("ERROR: {:?}", e);
        }
    }
    println!();
}

#[tokio::main]
async fn main() {
    let args = Args::parse();

    println!("Trying to connect to server: \"{}\"", args.addr);
    let mut client = ZiofaClient::connect(args.addr).await.unwrap();

    test_check_server(&mut client).await;
    let config = test_get_configuration(&mut client, args.verbose).await;
    test_set_configuration(&mut client, config).await;
    test_list_processes(&mut client, args.verbose).await;

    if !args.verbose {
        println!("Note: To view verbose output, pass the \"-v\" flag.");
    }
}<|MERGE_RESOLUTION|>--- conflicted
+++ resolved
@@ -5,7 +5,7 @@
 
 use clap::Parser;
 use shared::{
-    config::Configuration,
+    config::{Configuration, EbpfEntry},
     ziofa::ziofa_client::ZiofaClient,
 };
 use tonic::transport::Channel;
@@ -66,10 +66,6 @@
             println!("SUCCESS: {}", res);
         }
         Err(e) => {
-<<<<<<< HEAD
-            println!("Problem loading configuration: {:?}", e);
-            Configuration::default()
-=======
             println!("ERROR: {:?}", e);
         }
     }
@@ -87,7 +83,6 @@
                     println!("Process {}: {:?}", i, p);
                 }
             }
->>>>>>> 41d85552
         }
         Err(e) => {
             println!("ERROR: {:?}", e);
