// SPDX-FileCopyrightText: 2024 Benedikt Zinn <benedikt.wh.zinn@gmail.com>
// SPDX-FileCopyrightText: 2024 Felix Hilgers <felix.hilgers@fau.de>
// SPDX-FileCopyrightText: 2024 Franz Schlicht <franz.schlicht@gmail.de>
// SPDX-FileCopyrightText: 2024 Robin Seidl <robin.seidl@fau.de>
//
// SPDX-License-Identifier: MIT

use crate::collector::{CollectorSupervisor, CollectorSupervisorArguments};
use crate::filesystem::{Filesystem, NormalFilesystem};
use crate::registry;
use crate::symbols::actors::{GetOffsetRequest, SearchReq, SymbolActor, SymbolActorMsg};
use crate::symbols::SymbolHandler;
use crate::{
    constants,
    ebpf_utils::EbpfErrorWrapper,
    features::Features,
    procfs_utils::{list_processes, ProcErrorWrapper},
};
use async_broadcast::{broadcast, Receiver, Sender};
use ractor::{call, Actor, ActorRef};
use shared::ziofa::{
    Event, GetSymbolOffsetRequest, GetSymbolOffsetResponse, GetSymbolsRequest, PidMessage,
    SearchSymbolsRequest, SearchSymbolsResponse, StringResponse, Symbol,
};
use shared::{
    config::Configuration,
    ziofa::{
        ziofa_server::{Ziofa, ZiofaServer},
        CheckServerResponse, ProcessList,
    },
};
use std::path::PathBuf;
use std::sync::Arc;
use tokio::sync::{mpsc, Mutex};
use tokio_stream::wrappers::ReceiverStream;
use tonic::{transport::Server, Request, Response, Status};

pub struct ZiofaImpl<F>
where
    F: Filesystem,
{
    features: Arc<Mutex<Features>>,
    channel: Arc<Channel>,
    symbol_handler: Arc<Mutex<SymbolHandler>>,
    filesystem: F,
    symbol_actor_ref: ActorRef<SymbolActorMsg>,
}

impl<F> ZiofaImpl<F>
where
    F: Filesystem,
{
    pub fn new(
        features: Arc<Mutex<Features>>,
        channel: Arc<Channel>,
        symbol_handler: Arc<Mutex<SymbolHandler>>,
        filesystem: F,
        symbol_actor_ref: ActorRef<SymbolActorMsg>,
    ) -> ZiofaImpl<F> {
        ZiofaImpl {
            features,
            channel,
            symbol_handler,
            filesystem,
            symbol_actor_ref,
        }
    }
}

pub struct Channel {
    tx: Sender<Result<Event, Status>>,
    rx: Receiver<Result<Event, Status>>,
}

impl Channel {
    pub fn new() -> Self {
        let (tx, rx) = broadcast(8192);
        Self { tx, rx }
    }
}

#[tonic::async_trait]
impl<F> Ziofa for ZiofaImpl<F>
where
    F: Filesystem,
{
    async fn check_server(&self, _: Request<()>) -> Result<Response<CheckServerResponse>, Status> {
        // dummy data
        let response = CheckServerResponse {};
        Ok(Response::new(response))
    }

    async fn list_processes(&self, _: Request<()>) -> Result<Response<ProcessList>, Status> {
        let processes = list_processes().map_err(ProcErrorWrapper::from)?;
        Ok(Response::new(processes))
    }

    async fn get_configuration(&self, _: Request<()>) -> Result<Response<Configuration>, Status> {
        //TODO: if ? fails needs valid return value for the function so that the server doesn't crash.
        let config = self.filesystem.load(constants::DEV_DEFAULT_FILE_PATH)?;
        Ok(Response::new(config))
    }

    async fn set_configuration(
        &self,
        request: Request<Configuration>,
    ) -> Result<Response<()>, Status> {
        let config = request.into_inner();

        self.filesystem
            .save(&config, constants::DEV_DEFAULT_FILE_PATH)?;

        let mut features_guard = self.features.lock().await;

        // TODO: set config path
        features_guard
            .update_from_config(&config)
            .await
            .map_err(EbpfErrorWrapper::from)?;

        Ok(Response::new(()))
    }

    type InitStreamStream = Receiver<Result<Event, Status>>;

    async fn init_stream(
        &self,
        _: Request<()>,
    ) -> Result<Response<Self::InitStreamStream>, Status> {
        Ok(Response::new(self.channel.rx.clone()))
    }

    type GetOdexFilesStream = ReceiverStream<Result<StringResponse, Status>>;

    // TODO: What is this function for?
    async fn get_odex_files(
        &self,
        request: Request<PidMessage>,
    ) -> Result<Response<Self::GetOdexFilesStream>, Status> {
        let pid = request.into_inner().pid;

        let (tx, rx) = mpsc::channel(4);

        let symbol_handler = self.symbol_handler.clone();

        tokio::spawn(async move {
            let mut symbol_handler_guard = symbol_handler.lock().await;
            // TODO Error Handling
            let odex_paths = match symbol_handler_guard.get_paths(pid, ".odex") {
                Ok(paths) => paths,
                Err(e) => {
                    tx.send(Err(Status::from(e)))
                        .await
                        .expect("Error sending Error to client ._.");
                    return;
                }
            };

            for path in odex_paths {
                tx.send(Ok(StringResponse {
                    name: path.to_str().unwrap().to_string(),
                }))
                .await
                .expect("Error sending odex file to client");
            }
        });

        Ok(Response::new(ReceiverStream::new(rx)))
    }

    type GetSoFilesStream = ReceiverStream<Result<StringResponse, Status>>;

    async fn get_so_files(
        &self,
        request: Request<PidMessage>,
    ) -> Result<Response<Self::GetSoFilesStream>, Status> {
        let pid = request.into_inner().pid;

        let (tx, rx) = mpsc::channel(4);

        let symbol_handler = self.symbol_handler.clone();

        tokio::spawn(async move {
            let mut symbol_handler_guard = symbol_handler.lock().await;
            // TODO Error Handling
            let odex_paths = match symbol_handler_guard.get_paths(pid, ".so") {
                Ok(paths) => paths,
                Err(e) => {
                    tx.send(Err(Status::from(e)))
                        .await
                        .expect("Error sending Error to client ._.");
                    return;
                }
            };

            for path in odex_paths {
                tx.send(Ok(StringResponse {
                    name: path.to_str().unwrap().to_string(),
                }))
                .await
                .expect("Error sending odex file to client");
            }
        });

        Ok(Response::new(ReceiverStream::new(rx)))
    }

    type GetSymbolsStream = ReceiverStream<Result<Symbol, Status>>;

    async fn get_symbols(
        &self,
        request: Request<GetSymbolsRequest>,
    ) -> Result<Response<Self::GetSymbolsStream>, Status> {
        let process_request = request.into_inner();
        let file_path_string = process_request.file_path;
        let file_path = PathBuf::from(file_path_string);

        let (tx, rx) = mpsc::channel(4);

        let symbol_handler = self.symbol_handler.clone();

        tokio::spawn(async move {
            let mut symbol_handler_guard = symbol_handler.lock().await;

            let symbol = match symbol_handler_guard.get_symbols(&file_path).await {
                Ok(symbol) => symbol,
                Err(e) => {
                    tx.send(Err(Status::from(e)))
                        .await
                        .expect("Error sending Error to client ._.");
                    return;
                }
            };
            for (symbol, offset) in symbol.iter() {
                tx.send(Ok(Symbol {
                    method: symbol.to_string(),
                    offset: *offset,
                    path: file_path.to_string_lossy().into_owned(),
                }))
                .await
                .expect("Error sending odex file to client");
            }
        });

        Ok(Response::new(ReceiverStream::new(rx)))
    }

    async fn index_symbols(&self, _: Request<()>) -> Result<Response<()>, Status> {
        call!(self.symbol_actor_ref, SymbolActorMsg::ReIndex)
            .map_err(|e| Status::from_error(Box::new(e)))?;
        Ok(Response::new(()))
    }

    async fn search_symbols(
        &self,
        request: Request<SearchSymbolsRequest>,
    ) -> Result<Response<SearchSymbolsResponse>, Status> {
        let SearchSymbolsRequest { query, limit } = request.into_inner();
        let symbols = call!(
            self.symbol_actor_ref,
            SymbolActorMsg::Search,
            SearchReq { query, limit }
        )
        .map_err(|e| Status::from_error(Box::new(e)))??;

        Ok(Response::new(SearchSymbolsResponse { symbols }))
    }

    async fn get_symbol_offset(
        &self,
        request: Request<GetSymbolOffsetRequest>,
    ) -> Result<Response<GetSymbolOffsetResponse>, Status> {
        let GetSymbolOffsetRequest {
            symbol_name,
            library_path,
        } = request.into_inner();
        let offset = call!(
            self.symbol_actor_ref,
            SymbolActorMsg::GetOffset,
            GetOffsetRequest {
                symbol_name,
                library_path
            }
        )
        .map_err(|e| Status::from_error(Box::new(e)))?;

        Ok(Response::new(GetSymbolOffsetResponse { offset }))
    }
}

<<<<<<< HEAD
pub async fn serve_forever() {
=======

async fn setup() -> (ActorRef<()>, ZiofaServer<ZiofaImpl<NormalFilesystem>>) {
>>>>>>> 166be025
    let registry = registry::load_and_pin().unwrap();

    let symbol_actor_ref = SymbolActor::spawn().await.unwrap();

    let channel = Channel::new();
    let (collector_ref, _) = Actor::spawn(
        None,
        CollectorSupervisor,
        CollectorSupervisorArguments::new(registry.event.clone(), channel.tx.clone()),
    )
    .await
    .unwrap();
    let channel = Arc::new(channel);

    let features = Features::init_all_features(&registry, symbol_actor_ref.clone());

    let symbol_handler = Arc::new(Mutex::new(SymbolHandler::new()));

    let features = Arc::new(Mutex::new(features));

    let filesystem = NormalFilesystem;

<<<<<<< HEAD
    let ziofa_server = ZiofaServer::new(ZiofaImpl::new(
        features,
        channel,
        symbol_handler,
        filesystem,
        symbol_actor_ref,
    ));
=======
    let ziofa_server = ZiofaServer::new(ZiofaImpl::new(features, channel, symbol_handler, filesystem, symbol_actor_ref));
    
    (collector_ref, ziofa_server)
}

pub async fn serve_forever_socket() {
    let (collector_ref, ziofa_server) = setup().await;
>>>>>>> 166be025

    Server::builder()
        .add_service(ziofa_server)
        .serve(constants::sock_addr())
        .await
        .unwrap();

    collector_ref.stop_and_wait(None, None).await.unwrap();
}

#[cfg(test)]
mod tests {
    use std::io;

    use hyper_util::rt::TokioIo;
    use tokio::io::duplex;
    use tokio_stream::{wrappers::UnboundedReceiverStream, StreamExt};
    use tonic::transport::Endpoint;
    use tower::service_fn;
    use shared::ziofa::ziofa_client::ZiofaClient;

    use super::*;
    
    #[tokio::test]
    async fn test_in_memory_connection() {
        
        // We use a channel, this is plays the role of our operating system, that would normally give us a tcp socket when we connect to the server
        let (tx, rx) = tokio::sync::mpsc::unbounded_channel();
        
        // Normal setup like in the default case
        let (collector_ref, ziofa_server) = setup().await;
        
        // We create a new endpoint, the connection url is ignored in the `connect_with_connector` call
        let channel = Endpoint::try_from("http://[::1]:50051").unwrap()
            .connect_with_connector(service_fn({
                move |_| {
                    // We create a new duplex stream, this plays the role of the tcp socket
                    let (left, right) = duplex(64);
                    // We send the duplex stream over the channel, so our server gets the other end of it
                    tx.send(right).unwrap();
                    async move {
                        // TokioIo is just a wrapper to make it compatible with the hyper webserver
                        Ok::<_, io::Error>(TokioIo::new(left))
                    }
                }
            })).await.unwrap();
        
        // We can create multiple clients
        let mut client = ZiofaClient::new(channel.clone());
        let mut other = ZiofaClient::new(channel);
        
        // stop condition
        let (stop_tx, stop_rx) = tokio::sync::oneshot::channel();
        
        let stop = async move {
            let _ = stop_rx.await;
        };
        
        let server_task = tokio::spawn(async move {
            Server::builder()
                .add_service(ziofa_server)
                // UnboundedReceiverStream is a wrapper to turn a Receiver into a Stream
                // Network operations can fail so it expects a result type, we just wrap it in Ok
                .serve_with_incoming_shutdown(UnboundedReceiverStream::new(rx).map(Ok::<_, io::Error>), stop)
                .await
                .unwrap();
        });
        
        // We can now call the server as we like
        let _ = client.check_server(()).await.unwrap();
        let _ = other.check_server(()).await.unwrap();
        
        // gracefully shutdown the server
        stop_tx.send(()).expect("still running");
        
        // wait for the task/server to be done
        server_task.await.unwrap();
        
        // stop the collector
        collector_ref.stop_and_wait(None, None).await.unwrap();
    }
}<|MERGE_RESOLUTION|>--- conflicted
+++ resolved
@@ -288,12 +288,8 @@
     }
 }
 
-<<<<<<< HEAD
-pub async fn serve_forever() {
-=======
 
 async fn setup() -> (ActorRef<()>, ZiofaServer<ZiofaImpl<NormalFilesystem>>) {
->>>>>>> 166be025
     let registry = registry::load_and_pin().unwrap();
 
     let symbol_actor_ref = SymbolActor::spawn().await.unwrap();
@@ -316,15 +312,6 @@
 
     let filesystem = NormalFilesystem;
 
-<<<<<<< HEAD
-    let ziofa_server = ZiofaServer::new(ZiofaImpl::new(
-        features,
-        channel,
-        symbol_handler,
-        filesystem,
-        symbol_actor_ref,
-    ));
-=======
     let ziofa_server = ZiofaServer::new(ZiofaImpl::new(features, channel, symbol_handler, filesystem, symbol_actor_ref));
     
     (collector_ref, ziofa_server)
@@ -332,7 +319,6 @@
 
 pub async fn serve_forever_socket() {
     let (collector_ref, ziofa_server) = setup().await;
->>>>>>> 166be025
 
     Server::builder()
         .add_service(ziofa_server)
