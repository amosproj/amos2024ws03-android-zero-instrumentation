// SPDX-FileCopyrightText: 2024 Benedikt Zinn <benedikt.wh.zinn@gmail.com>
// SPDX-FileCopyrightText: 2024 Franz Schlicht <franz.schlicht@gmail.de>
// SPDX-FileCopyrightText: 2024 Robin Seidl <robin.seidl@fau.de>
//
// SPDX-License-Identifier: MIT

<<<<<<< HEAD
use std::{ops::DerefMut, sync::Arc};

=======
use std::{collections::HashMap, ops::DerefMut, sync::Arc};
use async_broadcast::{broadcast, Receiver, Sender};
>>>>>>> 258b2957
use aya::Ebpf;
use aya::programs::{KProbe, ProgramError};
use aya_log::EbpfLogger;
use tokio::join;
use shared::{
    config::Configuration,
    counter::counter_server::CounterServer,
    ziofa::{
        ziofa_server::{Ziofa, ZiofaServer},
        CheckServerResponse, ProcessList, SetConfigurationResponse,
    },
};
use tokio::sync::Mutex;
use tonic::{transport::Server, Request, Response, Status};
use shared::ziofa::Event;
use crate::{
    configuration, constants,
    counter::Counter,
    ebpf_utils::{EbpfErrorWrapper, State},
    procfs_utils::{list_processes, ProcErrorWrapper},
};
use crate::collector::VfsWriteCollector;

pub struct ZiofaImpl {
    // tx: Option<Sender<Result<EbpfStreamObject, Status>>>,
    ebpf: Arc<Mutex<Ebpf>>,
<<<<<<< HEAD
    state: Arc<Mutex<State>>,
}

impl ZiofaImpl {
    pub fn new(ebpf: Arc<Mutex<Ebpf>>, state: Arc<Mutex<State>>) -> ZiofaImpl {
        ZiofaImpl { ebpf, state }
=======
    channel: Arc<Channel>
}

pub struct Channel {
    tx: Sender<Result<Event, Status>>,
    rx: Receiver<Result<Event, Status>>,
}

impl Channel {
    pub fn new() -> Self {
        let (tx, rx) = broadcast(8192);
        Self { tx, rx }
    }
}

impl ZiofaImpl {
    pub fn new(probe_id_map: HashMap<String, ProbeID>, ebpf: Arc<Mutex<Ebpf>>, channel: Arc<Channel>) -> ZiofaImpl {
        ZiofaImpl {
            probe_id_map: Arc::new(Mutex::new(probe_id_map)),
            ebpf,
            channel,
        }
>>>>>>> 258b2957
    }
}

#[tonic::async_trait]
impl Ziofa for ZiofaImpl {
    async fn check_server(&self, _: Request<()>) -> Result<Response<CheckServerResponse>, Status> {
        // dummy data
        let response = CheckServerResponse {};
        Ok(Response::new(response))
    }

    async fn list_processes(&self, _: Request<()>) -> Result<Response<ProcessList>, Status> {
        let processes = list_processes().map_err(ProcErrorWrapper::from)?;
        Ok(Response::new(processes))
    }

    async fn get_configuration(&self, _: Request<()>) -> Result<Response<Configuration>, Status> {
        //TODO: if ? fails needs valid return value for the function so that the server doesn't crash.
        let config = configuration::load_from_file(constants::DEV_DEFAULT_FILE_PATH)?;
        Ok(Response::new(config))
    }

    async fn set_configuration(
        &self,
        request: Request<Configuration>,
    ) -> Result<Response<SetConfigurationResponse>, Status> {
        let config = request.into_inner();

        // TODO: Implement function 'validate'
        // TODO: if ? fails needs valid return value for the function so that the server doesn't fail
        configuration::validate(&config)?;
        configuration::save_to_file(&config, constants::DEV_DEFAULT_FILE_PATH)?;

        let mut ebpf_guard = self.ebpf.lock().await;
        let mut state_guard = self.state.lock().await;

        // TODO: set config path
        state_guard
            .update_from_config(ebpf_guard.deref_mut(), "ziofa.json")
            .map_err(EbpfErrorWrapper::from)?;

        Ok(Response::new(SetConfigurationResponse { response_type: 0 }))
    }

    type InitStreamStream = Receiver<Result<Event, Status>>;

    async fn init_stream(
        &self,
        _: Request<()>,
    ) -> Result<Response<Self::InitStreamStream>, Status> {
        Ok(Response::new(self.channel.rx.clone()))
    }
}

fn load_programs(ebpf: &mut Ebpf) -> Result<(), ProgramError> {
    let vfs_write: &mut KProbe = ebpf.program_mut("vfs_write")
        .ok_or(ProgramError::InvalidName { name: "vfs_write".to_owned() })?
        .try_into()?;
    vfs_write.load()?;

    let vfs_write_ret: &mut KProbe = ebpf.program_mut("vfs_write_ret")
        .ok_or(ProgramError::InvalidName { name: "vfs_write_ret".to_owned() })?
        .try_into()?;
    vfs_write_ret.load()?;

    Ok(())
}

pub async fn serve_forever() {
    let mut ebpf = aya::Ebpf::load(aya::include_bytes_aligned!(concat!(
        env!("OUT_DIR"),
        "/backend-ebpf"
<<<<<<< HEAD
    )))
    .unwrap();

    let mut state = State::new();
    state.init(&mut ebpf).expect("should work");

    let ebpf = Arc::new(Mutex::new(ebpf));
    let state = Arc::new(Mutex::new(state));
    let ziofa_server = ZiofaServer::new(ZiofaImpl::new(ebpf.clone(), state));
=======
    ))).unwrap();

    EbpfLogger::init(&mut ebpf).unwrap();
    load_programs(&mut ebpf).unwrap();

    let mut collector = VfsWriteCollector::from_ebpf(&mut ebpf).unwrap();
    let channel = Arc::new(Channel::new());

    let (shutdown_tx, shutdown_rx) = tokio::sync::oneshot::channel();
    let event_tx = channel.tx.clone();

    let probe_id_map = HashMap::new();
    let ebpf = Arc::new(Mutex::new(ebpf));
    let ziofa_server = ZiofaServer::new(ZiofaImpl::new(probe_id_map, ebpf.clone(), channel));
>>>>>>> 258b2957
    let counter_server = CounterServer::new(Counter::new(ebpf).await);

    let serve = async move {
        Server::builder()
            .add_service(ziofa_server)
            .add_service(counter_server)
            .serve(constants::sock_addr())
            .await
            .unwrap();
        shutdown_tx.send(()).unwrap();
    };

    let collect = async move {
        collector.collect(event_tx, shutdown_rx).await.unwrap();
    };

    let (_, _) = join!(serve, collect);
}<|MERGE_RESOLUTION|>--- conflicted
+++ resolved
@@ -4,15 +4,10 @@
 //
 // SPDX-License-Identifier: MIT
 
-<<<<<<< HEAD
 use std::{ops::DerefMut, sync::Arc};
 
-=======
-use std::{collections::HashMap, ops::DerefMut, sync::Arc};
 use async_broadcast::{broadcast, Receiver, Sender};
->>>>>>> 258b2957
 use aya::Ebpf;
-use aya::programs::{KProbe, ProgramError};
 use aya_log::EbpfLogger;
 use tokio::join;
 use shared::{
@@ -37,15 +32,14 @@
 pub struct ZiofaImpl {
     // tx: Option<Sender<Result<EbpfStreamObject, Status>>>,
     ebpf: Arc<Mutex<Ebpf>>,
-<<<<<<< HEAD
     state: Arc<Mutex<State>>,
+    channel: Arc<Channel>,
 }
 
 impl ZiofaImpl {
-    pub fn new(ebpf: Arc<Mutex<Ebpf>>, state: Arc<Mutex<State>>) -> ZiofaImpl {
-        ZiofaImpl { ebpf, state }
-=======
-    channel: Arc<Channel>
+    pub fn new(ebpf: Arc<Mutex<Ebpf>>, state: Arc<Mutex<State>>, channel: Arc<Channel>) -> ZiofaImpl {
+        ZiofaImpl { ebpf, state, channel }
+    }
 }
 
 pub struct Channel {
@@ -57,17 +51,6 @@
     pub fn new() -> Self {
         let (tx, rx) = broadcast(8192);
         Self { tx, rx }
-    }
-}
-
-impl ZiofaImpl {
-    pub fn new(probe_id_map: HashMap<String, ProbeID>, ebpf: Arc<Mutex<Ebpf>>, channel: Arc<Channel>) -> ZiofaImpl {
-        ZiofaImpl {
-            probe_id_map: Arc::new(Mutex::new(probe_id_map)),
-            ebpf,
-            channel,
-        }
->>>>>>> 258b2957
     }
 }
 
@@ -122,39 +105,14 @@
     }
 }
 
-fn load_programs(ebpf: &mut Ebpf) -> Result<(), ProgramError> {
-    let vfs_write: &mut KProbe = ebpf.program_mut("vfs_write")
-        .ok_or(ProgramError::InvalidName { name: "vfs_write".to_owned() })?
-        .try_into()?;
-    vfs_write.load()?;
-
-    let vfs_write_ret: &mut KProbe = ebpf.program_mut("vfs_write_ret")
-        .ok_or(ProgramError::InvalidName { name: "vfs_write_ret".to_owned() })?
-        .try_into()?;
-    vfs_write_ret.load()?;
-
-    Ok(())
-}
-
 pub async fn serve_forever() {
     let mut ebpf = aya::Ebpf::load(aya::include_bytes_aligned!(concat!(
         env!("OUT_DIR"),
         "/backend-ebpf"
-<<<<<<< HEAD
     )))
     .unwrap();
 
-    let mut state = State::new();
-    state.init(&mut ebpf).expect("should work");
-
-    let ebpf = Arc::new(Mutex::new(ebpf));
-    let state = Arc::new(Mutex::new(state));
-    let ziofa_server = ZiofaServer::new(ZiofaImpl::new(ebpf.clone(), state));
-=======
-    ))).unwrap();
-
     EbpfLogger::init(&mut ebpf).unwrap();
-    load_programs(&mut ebpf).unwrap();
 
     let mut collector = VfsWriteCollector::from_ebpf(&mut ebpf).unwrap();
     let channel = Arc::new(Channel::new());
@@ -162,10 +120,12 @@
     let (shutdown_tx, shutdown_rx) = tokio::sync::oneshot::channel();
     let event_tx = channel.tx.clone();
 
-    let probe_id_map = HashMap::new();
+    let mut state = State::new();
+    state.init(&mut ebpf).expect("should work");
+
     let ebpf = Arc::new(Mutex::new(ebpf));
-    let ziofa_server = ZiofaServer::new(ZiofaImpl::new(probe_id_map, ebpf.clone(), channel));
->>>>>>> 258b2957
+    let state = Arc::new(Mutex::new(state));
+    let ziofa_server = ZiofaServer::new(ZiofaImpl::new(ebpf.clone(), state, channel));
     let counter_server = CounterServer::new(Counter::new(ebpf).await);
 
     let serve = async move {
