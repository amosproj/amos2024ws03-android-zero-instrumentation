// SPDX-FileCopyrightText: 2024 Benedikt Zinn <benedikt.wh.zinn@gmail.com>
// SPDX-FileCopyrightText: 2024 Felix Hilgers <felix.hilgers@fau.de>
// SPDX-FileCopyrightText: 2024 Franz Schlicht <franz.schlicht@gmail.de>
// SPDX-FileCopyrightText: 2024 Robin Seidl <robin.seidl@fau.de>
//
// SPDX-License-Identifier: MIT

use crate::collector::MultiCollector;
use crate::symbols::SymbolHandler;
use crate::{
    configuration, constants,
    counter::Counter,
    ebpf_utils::EbpfErrorWrapper,
    procfs_utils::{list_processes, ProcErrorWrapper},
    features::Features,
};
use async_broadcast::{broadcast, Receiver, Sender};
use aya::Ebpf;
use aya_log::EbpfLogger;
use shared::ziofa::{Event, GetSymbolsRequest, PidMessage, StringResponse, Symbol};
use shared::{
    config::Configuration,
    counter::counter_server::CounterServer,
    ziofa::{
        ziofa_server::{Ziofa, ZiofaServer},
        CheckServerResponse, ProcessList,
    },
};
use std::path::PathBuf;
use std::{ops::DerefMut, sync::Arc};
use tokio::join;
use tokio::sync::{mpsc, Mutex};
use tokio_stream::wrappers::ReceiverStream;
use tonic::{transport::Server, Request, Response, Status};

pub struct ZiofaImpl {
    // tx: Option<Sender<Result<EbpfStreamObject, Status>>>,
    ebpf: Arc<Mutex<Ebpf>>,
    features: Arc<Mutex<Features>>,
    channel: Arc<Channel>,
    symbol_handler: Arc<Mutex<SymbolHandler>>,
}

impl ZiofaImpl {
    pub fn new(
        ebpf: Arc<Mutex<Ebpf>>,
        features: Arc<Mutex<Features>>,
        channel: Arc<Channel>,
        symbol_handler: Arc<Mutex<SymbolHandler>>,
    ) -> ZiofaImpl {
        ZiofaImpl {
            ebpf,
            features,
            channel,
            symbol_handler,
        }
    }
}

pub struct Channel {
    tx: Sender<Result<Event, Status>>,
    rx: Receiver<Result<Event, Status>>,
}

impl Channel {
    pub fn new() -> Self {
        let (tx, rx) = broadcast(8192);
        Self { tx, rx }
    }
}

#[tonic::async_trait]
impl Ziofa for ZiofaImpl {
    async fn check_server(&self, _: Request<()>) -> Result<Response<CheckServerResponse>, Status> {
        // dummy data
        let response = CheckServerResponse {};
        Ok(Response::new(response))
    }

    async fn list_processes(&self, _: Request<()>) -> Result<Response<ProcessList>, Status> {
        let processes = list_processes().map_err(ProcErrorWrapper::from)?;
        Ok(Response::new(processes))
    }

    async fn get_configuration(&self, _: Request<()>) -> Result<Response<Configuration>, Status> {
        //TODO: if ? fails needs valid return value for the function so that the server doesn't crash.
        let config = configuration::load_from_file(constants::DEV_DEFAULT_FILE_PATH)?;
        Ok(Response::new(config))
    }

    async fn set_configuration(
        &self,
        request: Request<Configuration>,
    ) -> Result<Response<()>, Status> {
        let config = request.into_inner();

        configuration::save_to_file(&config, constants::DEV_DEFAULT_FILE_PATH)?;

        let mut ebpf_guard = self.ebpf.lock().await;
        let mut features_guard = self.features.lock().await;

<<<<<<< HEAD
        state_guard
=======
        // TODO: set config path
        features_guard
>>>>>>> c54f9049
            .update_from_config(ebpf_guard.deref_mut(), &config)
            .map_err(EbpfErrorWrapper::from)?;

        Ok(Response::new(()))
    }

    type InitStreamStream = Receiver<Result<Event, Status>>;

    async fn init_stream(
        &self,
        _: Request<()>,
    ) -> Result<Response<Self::InitStreamStream>, Status> {
        Ok(Response::new(self.channel.rx.clone()))
    }

    type GetOdexFilesStream = ReceiverStream<Result<StringResponse, Status>>;

    // TODO: What is this function for?
    async fn get_odex_files(
        &self,
        request: Request<PidMessage>,
    ) -> Result<Response<Self::GetOdexFilesStream>, Status> {
        let pid = request.into_inner().pid;

        let (tx, rx) = mpsc::channel(4);

        let symbol_handler = self.symbol_handler.clone();

        tokio::spawn(async move {
            let mut symbol_handler_guard = symbol_handler.lock().await;
            // TODO Error Handling
            let odex_paths = match symbol_handler_guard.get_odex_paths(pid) {
                Ok(paths) => paths,
                Err(e) => {
                    tx.send(Err(Status::from(e)))
                        .await
                        .expect("Error sending Error to client ._.");
                    return;
                }
            };

            for path in odex_paths {
                tx.send(Ok(StringResponse {
                    name: path.to_str().unwrap().to_string(),
                }))
                .await
                .expect("Error sending odex file to client");
            }
        });

        Ok(Response::new(ReceiverStream::new(rx)))
    }

    type GetSymbolsStream = ReceiverStream<Result<Symbol, Status>>;

    async fn get_symbols(
        &self,
        request: Request<GetSymbolsRequest>,
    ) -> Result<Response<Self::GetSymbolsStream>, Status> {
        let process_request = request.into_inner();
        let odex_file_path_string = process_request.odex_file_path;
        let odex_file_path = PathBuf::from(odex_file_path_string);

        let (tx, rx) = mpsc::channel(4);

        let symbol_handler = self.symbol_handler.clone();

        tokio::spawn(async move {
            let mut symbol_handler_guard = symbol_handler.lock().await;

            let symbol = match symbol_handler_guard.get_symbols(&odex_file_path).await {
                Ok(symbol) => symbol,
                Err(e) => {
                    tx.send(Err(Status::from(e)))
                        .await
                        .expect("Error sending Error to client ._.");
                    return;
                }
            };
            for (symbol, offset) in symbol.iter() {
                tx.send(Ok(Symbol {
                    method: symbol.to_string(),
                    offset: *offset,
                }))
                .await
                .expect("Error sending odex file to client");
            }
        });

        Ok(Response::new(ReceiverStream::new(rx)))
    }
}

pub async fn serve_forever() {
    let mut ebpf = Ebpf::load(aya::include_bytes_aligned!(concat!(
        env!("OUT_DIR"),
        "/backend-ebpf"
    )))
    .unwrap();

    EbpfLogger::init(&mut ebpf).unwrap();

    let mut collector = MultiCollector::from_ebpf(&mut ebpf).unwrap();
    let channel = Arc::new(Channel::new());

    let (shutdown_tx, shutdown_rx) = tokio::sync::oneshot::channel();
    let event_tx = channel.tx.clone();

    let features = Features::init_all_features(&mut ebpf);

    let symbol_handler = Arc::new(Mutex::new(SymbolHandler::new()));

    let ebpf = Arc::new(Mutex::new(ebpf));
    let features = Arc::new(Mutex::new(features));
    let ziofa_server = ZiofaServer::new(ZiofaImpl::new(ebpf.clone(), features, channel, symbol_handler));
    let counter_server = CounterServer::new(Counter::new(ebpf).await);

    let serve = async move {
        Server::builder()
            .add_service(ziofa_server)
            .add_service(counter_server)
            .serve(constants::sock_addr())
            .await
            .unwrap();
        shutdown_tx.send(()).unwrap();
    };

    let collect = async move {
        collector.collect(event_tx, shutdown_rx).await.unwrap();
    };

    let (_, _) = join!(serve, collect);
}<|MERGE_RESOLUTION|>--- conflicted
+++ resolved
@@ -99,12 +99,8 @@
         let mut ebpf_guard = self.ebpf.lock().await;
         let mut features_guard = self.features.lock().await;
 
-<<<<<<< HEAD
-        state_guard
-=======
         // TODO: set config path
         features_guard
->>>>>>> c54f9049
             .update_from_config(ebpf_guard.deref_mut(), &config)
             .map_err(EbpfErrorWrapper::from)?;
 
