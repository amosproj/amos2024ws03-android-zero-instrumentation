// SPDX-FileCopyrightText: 2024 Benedikt Zinn <benedikt.wh.zinn@gmail.com>
// SPDX-FileCopyrightText: 2024 Felix Hilgers <felix.hilgers@fau.de>
// SPDX-FileCopyrightText: 2024 Franz Schlicht <franz.schlicht@gmail.de>
// SPDX-FileCopyrightText: 2024 Robin Seidl <robin.seidl@fau.de>
//
// SPDX-License-Identifier: MIT

use crate::collector::{CollectorSupervisor, CollectorSupervisorArguments};
use crate::filesystem::{ConfigurationStorage, NormalConfigurationStorage};
use crate::registry;
use crate::symbols::actors::{GetOffsetRequest, SearchReq, SymbolActor, SymbolActorMsg};
use crate::symbols::SymbolHandler;
use crate::{
    constants,
    ebpf_utils::EbpfErrorWrapper,
    features::Features,
    procfs_utils::{list_processes, ProcErrorWrapper},
};
use async_broadcast::{broadcast, Receiver, Sender};
use ractor::{call, Actor, ActorRef};
use shared::ziofa::{
    Event, GetSymbolOffsetRequest, GetSymbolOffsetResponse, GetSymbolsRequest, PidMessage,
    SearchSymbolsRequest, SearchSymbolsResponse, StringResponse, Symbol,
};
use shared::{
    config::Configuration,
    ziofa::{
        ziofa_server::{Ziofa, ZiofaServer},
        CheckServerResponse, ProcessList,
    },
};
use std::path::PathBuf;
use std::sync::Arc;
use tokio::sync::{mpsc, Mutex};
use tokio_stream::wrappers::ReceiverStream;
use tonic::{transport::Server, Request, Response, Status};

<<<<<<< HEAD
pub struct ZiofaImpl<C>
where C: ConfigurationStorage {
    features: Arc<Mutex<Features>>,
    channel: Arc<Channel>,
    symbol_handler: Arc<Mutex<SymbolHandler>>,
    configuration_storage: C,
}

impl<C> ZiofaImpl<C> 
where C: ConfigurationStorage {
=======
pub struct ZiofaImpl<F>
where
    F: Filesystem,
{
    features: Arc<Mutex<Features>>,
    channel: Arc<Channel>,
    symbol_handler: Arc<Mutex<SymbolHandler>>,
    filesystem: F,
    symbol_actor_ref: ActorRef<SymbolActorMsg>,
}

impl<F> ZiofaImpl<F>
where
    F: Filesystem,
{
>>>>>>> fddcdfeb
    pub fn new(
        features: Arc<Mutex<Features>>,
        channel: Arc<Channel>,
        symbol_handler: Arc<Mutex<SymbolHandler>>,
<<<<<<< HEAD
        configuration_storage: C,
    ) -> ZiofaImpl<C> {
=======
        filesystem: F,
        symbol_actor_ref: ActorRef<SymbolActorMsg>,
    ) -> ZiofaImpl<F> {
>>>>>>> fddcdfeb
        ZiofaImpl {
            features,
            channel,
            symbol_handler,
<<<<<<< HEAD
            configuration_storage
=======
            filesystem,
            symbol_actor_ref,
>>>>>>> fddcdfeb
        }
    }
}

pub struct Channel {
    tx: Sender<Result<Event, Status>>,
    rx: Receiver<Result<Event, Status>>,
}

impl Channel {
    pub fn new() -> Self {
        let (tx, rx) = broadcast(8192);
        Self { tx, rx }
    }
}

#[tonic::async_trait]
<<<<<<< HEAD
impl<C> Ziofa for ZiofaImpl<C>
where C: ConfigurationStorage {
=======
impl<F> Ziofa for ZiofaImpl<F>
where
    F: Filesystem,
{
>>>>>>> fddcdfeb
    async fn check_server(&self, _: Request<()>) -> Result<Response<CheckServerResponse>, Status> {
        // dummy data
        let response = CheckServerResponse {};
        Ok(Response::new(response))
    }

    async fn list_processes(&self, _: Request<()>) -> Result<Response<ProcessList>, Status> {
        let processes = list_processes().map_err(ProcErrorWrapper::from)?;
        Ok(Response::new(processes))
    }

    async fn get_configuration(&self, _: Request<()>) -> Result<Response<Configuration>, Status> {
        //TODO: if ? fails needs valid return value for the function so that the server doesn't crash.
        let res = self.configuration_storage.load(constants::DEV_DEFAULT_FILE_PATH).await;
        let config = res?;
        Ok(Response::new(config))
    }

    async fn set_configuration(
        &self,
        request: Request<Configuration>,
    ) -> Result<Response<()>, Status> {
        let config = request.into_inner();

<<<<<<< HEAD
        self.configuration_storage.save(&config, constants::DEV_DEFAULT_FILE_PATH).await?;
=======
        self.filesystem
            .save(&config, constants::DEV_DEFAULT_FILE_PATH)?;
>>>>>>> fddcdfeb

        let mut features_guard = self.features.lock().await;

        // TODO: set config path
        features_guard
            .update_from_config(&config)
            .await
            .map_err(EbpfErrorWrapper::from)?;

        Ok(Response::new(()))
    }

    type InitStreamStream = Receiver<Result<Event, Status>>;

    async fn init_stream(
        &self,
        _: Request<()>,
    ) -> Result<Response<Self::InitStreamStream>, Status> {
        Ok(Response::new(self.channel.rx.clone()))
    }

    type GetOdexFilesStream = ReceiverStream<Result<StringResponse, Status>>;

    // TODO: What is this function for?
    async fn get_odex_files(
        &self,
        request: Request<PidMessage>,
    ) -> Result<Response<Self::GetOdexFilesStream>, Status> {
        let pid = request.into_inner().pid;

        let (tx, rx) = mpsc::channel(4);

        let symbol_handler = self.symbol_handler.clone();

        tokio::spawn(async move {
            let mut symbol_handler_guard = symbol_handler.lock().await;
            // TODO Error Handling
            let odex_paths = match symbol_handler_guard.get_paths(pid, ".odex") {
                Ok(paths) => paths,
                Err(e) => {
                    tx.send(Err(Status::from(e)))
                        .await
                        .expect("Error sending Error to client ._.");
                    return;
                }
            };

            for path in odex_paths {
                tx.send(Ok(StringResponse {
                    name: path.to_str().unwrap().to_string(),
                }))
                .await
                .expect("Error sending odex file to client");
            }
        });

        Ok(Response::new(ReceiverStream::new(rx)))
    }

    type GetSoFilesStream = ReceiverStream<Result<StringResponse, Status>>;

    async fn get_so_files(
        &self,
        request: Request<PidMessage>,
    ) -> Result<Response<Self::GetSoFilesStream>, Status> {
        let pid = request.into_inner().pid;

        let (tx, rx) = mpsc::channel(4);

        let symbol_handler = self.symbol_handler.clone();

        tokio::spawn(async move {
            let mut symbol_handler_guard = symbol_handler.lock().await;
            // TODO Error Handling
            let odex_paths = match symbol_handler_guard.get_paths(pid, ".so") {
                Ok(paths) => paths,
                Err(e) => {
                    tx.send(Err(Status::from(e)))
                        .await
                        .expect("Error sending Error to client ._.");
                    return;
                }
            };

            for path in odex_paths {
                tx.send(Ok(StringResponse {
                    name: path.to_str().unwrap().to_string(),
                }))
                .await
                .expect("Error sending odex file to client");
            }
        });

        Ok(Response::new(ReceiverStream::new(rx)))
    }

    type GetSymbolsStream = ReceiverStream<Result<Symbol, Status>>;

    async fn get_symbols(
        &self,
        request: Request<GetSymbolsRequest>,
    ) -> Result<Response<Self::GetSymbolsStream>, Status> {
        let process_request = request.into_inner();
        let file_path_string = process_request.file_path;
        let file_path = PathBuf::from(file_path_string);

        let (tx, rx) = mpsc::channel(4);

        let symbol_handler = self.symbol_handler.clone();

        tokio::spawn(async move {
            let mut symbol_handler_guard = symbol_handler.lock().await;

            let symbol = match symbol_handler_guard.get_symbols(&file_path).await {
                Ok(symbol) => symbol,
                Err(e) => {
                    tx.send(Err(Status::from(e)))
                        .await
                        .expect("Error sending Error to client ._.");
                    return;
                }
            };
            for (symbol, offset) in symbol.iter() {
                tx.send(Ok(Symbol {
                    method: symbol.to_string(),
                    offset: *offset,
                    path: file_path.to_string_lossy().into_owned(),
                }))
                .await
                .expect("Error sending odex file to client");
            }
        });

        Ok(Response::new(ReceiverStream::new(rx)))
    }

    async fn index_symbols(&self, _: Request<()>) -> Result<Response<()>, Status> {
        call!(self.symbol_actor_ref, SymbolActorMsg::ReIndex)
            .map_err(|e| Status::from_error(Box::new(e)))?;
        Ok(Response::new(()))
    }

    async fn search_symbols(
        &self,
        request: Request<SearchSymbolsRequest>,
    ) -> Result<Response<SearchSymbolsResponse>, Status> {
        let SearchSymbolsRequest { query, limit } = request.into_inner();
        let symbols = call!(
            self.symbol_actor_ref,
            SymbolActorMsg::Search,
            SearchReq { query, limit }
        )
        .map_err(|e| Status::from_error(Box::new(e)))??;

        Ok(Response::new(SearchSymbolsResponse { symbols }))
    }

    async fn get_symbol_offset(
        &self,
        request: Request<GetSymbolOffsetRequest>,
    ) -> Result<Response<GetSymbolOffsetResponse>, Status> {
        let GetSymbolOffsetRequest {
            symbol_name,
            library_path,
        } = request.into_inner();
        let offset = call!(
            self.symbol_actor_ref,
            SymbolActorMsg::GetOffset,
            GetOffsetRequest {
                symbol_name,
                library_path
            }
        )
        .map_err(|e| Status::from_error(Box::new(e)))?;

        Ok(Response::new(GetSymbolOffsetResponse { offset }))
    }
}


async fn setup() -> (ActorRef<()>, ZiofaServer<ZiofaImpl<NormalFilesystem>>) {
    let registry = registry::load_and_pin().unwrap();

    let symbol_actor_ref = SymbolActor::spawn().await.unwrap();

    let channel = Channel::new();
    let (collector_ref, _) = Actor::spawn(
        None,
        CollectorSupervisor,
        CollectorSupervisorArguments::new(registry.event.clone(), channel.tx.clone()),
    )
    .await
    .unwrap();
    let channel = Arc::new(channel);

    let features = Features::init_all_features(&registry, symbol_actor_ref.clone());

    let symbol_handler = Arc::new(Mutex::new(SymbolHandler::new()));

    let features = Arc::new(Mutex::new(features));

    let filesystem = NormalConfigurationStorage;

    let ziofa_server = ZiofaServer::new(ZiofaImpl::new(features, channel, symbol_handler, filesystem, symbol_actor_ref));
    
    (collector_ref, ziofa_server)
}

pub async fn serve_forever_socket() {
    let (collector_ref, ziofa_server) = setup().await;

    Server::builder()
        .add_service(ziofa_server)
        .serve(constants::sock_addr())
        .await
        .unwrap();

    collector_ref.stop_and_wait(None, None).await.unwrap();
}

#[cfg(test)]
mod tests {
    use std::io;

    use hyper_util::rt::TokioIo;
    use tokio::io::duplex;
    use tokio_stream::{wrappers::UnboundedReceiverStream, StreamExt};
    use tonic::transport::Endpoint;
    use tower::service_fn;
    use shared::ziofa::ziofa_client::ZiofaClient;

    use super::*;
    
    #[tokio::test]
    async fn test_in_memory_connection() {
        
        // We use a channel, this is plays the role of our operating system, that would normally give us a tcp socket when we connect to the server
        let (tx, rx) = tokio::sync::mpsc::unbounded_channel();
        
        // Normal setup like in the default case
        let (collector_ref, ziofa_server) = setup().await;
        
        // We create a new endpoint, the connection url is ignored in the `connect_with_connector` call
        let channel = Endpoint::try_from("http://[::1]:50051").unwrap()
            .connect_with_connector(service_fn({
                move |_| {
                    // We create a new duplex stream, this plays the role of the tcp socket
                    let (left, right) = duplex(64);
                    // We send the duplex stream over the channel, so our server gets the other end of it
                    tx.send(right).unwrap();
                    async move {
                        // TokioIo is just a wrapper to make it compatible with the hyper webserver
                        Ok::<_, io::Error>(TokioIo::new(left))
                    }
                }
            })).await.unwrap();
        
        // We can create multiple clients
        let mut client = ZiofaClient::new(channel.clone());
        let mut other = ZiofaClient::new(channel);
        
        // stop condition
        let (stop_tx, stop_rx) = tokio::sync::oneshot::channel();
        
        let stop = async move {
            let _ = stop_rx.await;
        };
        
        let server_task = tokio::spawn(async move {
            Server::builder()
                .add_service(ziofa_server)
                // UnboundedReceiverStream is a wrapper to turn a Receiver into a Stream
                // Network operations can fail so it expects a result type, we just wrap it in Ok
                .serve_with_incoming_shutdown(UnboundedReceiverStream::new(rx).map(Ok::<_, io::Error>), stop)
                .await
                .unwrap();
        });
        
        // We can now call the server as we like
        let _ = client.check_server(()).await.unwrap();
        let _ = other.check_server(()).await.unwrap();
        
        // gracefully shutdown the server
        stop_tx.send(()).expect("still running");
        
        // wait for the task/server to be done
        server_task.await.unwrap();
        
        // stop the collector
        collector_ref.stop_and_wait(None, None).await.unwrap();
    }
}<|MERGE_RESOLUTION|>--- conflicted
+++ resolved
@@ -35,56 +35,32 @@
 use tokio_stream::wrappers::ReceiverStream;
 use tonic::{transport::Server, Request, Response, Status};
 
-<<<<<<< HEAD
 pub struct ZiofaImpl<C>
 where C: ConfigurationStorage {
     features: Arc<Mutex<Features>>,
     channel: Arc<Channel>,
     symbol_handler: Arc<Mutex<SymbolHandler>>,
     configuration_storage: C,
-}
-
-impl<C> ZiofaImpl<C> 
-where C: ConfigurationStorage {
-=======
-pub struct ZiofaImpl<F>
+    symbol_actor_ref: ActorRef<SymbolActorMsg>,
+}
+
+impl<C> ZiofaImpl<C>
 where
-    F: Filesystem,
+    C: ConfigurationStorage,
 {
-    features: Arc<Mutex<Features>>,
-    channel: Arc<Channel>,
-    symbol_handler: Arc<Mutex<SymbolHandler>>,
-    filesystem: F,
-    symbol_actor_ref: ActorRef<SymbolActorMsg>,
-}
-
-impl<F> ZiofaImpl<F>
-where
-    F: Filesystem,
-{
->>>>>>> fddcdfeb
     pub fn new(
         features: Arc<Mutex<Features>>,
         channel: Arc<Channel>,
         symbol_handler: Arc<Mutex<SymbolHandler>>,
-<<<<<<< HEAD
         configuration_storage: C,
+        symbol_actor_ref: ActorRef<SymbolActorMsg>,
     ) -> ZiofaImpl<C> {
-=======
-        filesystem: F,
-        symbol_actor_ref: ActorRef<SymbolActorMsg>,
-    ) -> ZiofaImpl<F> {
->>>>>>> fddcdfeb
         ZiofaImpl {
             features,
             channel,
             symbol_handler,
-<<<<<<< HEAD
-            configuration_storage
-=======
-            filesystem,
+            configuration_storage,
             symbol_actor_ref,
->>>>>>> fddcdfeb
         }
     }
 }
@@ -102,15 +78,8 @@
 }
 
 #[tonic::async_trait]
-<<<<<<< HEAD
 impl<C> Ziofa for ZiofaImpl<C>
 where C: ConfigurationStorage {
-=======
-impl<F> Ziofa for ZiofaImpl<F>
-where
-    F: Filesystem,
-{
->>>>>>> fddcdfeb
     async fn check_server(&self, _: Request<()>) -> Result<Response<CheckServerResponse>, Status> {
         // dummy data
         let response = CheckServerResponse {};
@@ -135,12 +104,7 @@
     ) -> Result<Response<()>, Status> {
         let config = request.into_inner();
 
-<<<<<<< HEAD
         self.configuration_storage.save(&config, constants::DEV_DEFAULT_FILE_PATH).await?;
-=======
-        self.filesystem
-            .save(&config, constants::DEV_DEFAULT_FILE_PATH)?;
->>>>>>> fddcdfeb
 
         let mut features_guard = self.features.lock().await;
 
@@ -321,7 +285,7 @@
 }
 
 
-async fn setup() -> (ActorRef<()>, ZiofaServer<ZiofaImpl<NormalFilesystem>>) {
+async fn setup() -> (ActorRef<()>, ZiofaServer<ZiofaImpl<NormalConfigurationStorage>>) {
     let registry = registry::load_and_pin().unwrap();
 
     let symbol_actor_ref = SymbolActor::spawn().await.unwrap();
