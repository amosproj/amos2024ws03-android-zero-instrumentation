--- conflicted
+++ resolved
@@ -12,11 +12,8 @@
 mod helpers;
 mod procfs_utils;
 mod server;
-<<<<<<< HEAD
 mod features;
-=======
 mod collector;
->>>>>>> 258b2957
 
 #[tokio::main]
 async fn main() {
