// SPDX-FileCopyrightText: 2024 Felix Hilgers <felix.hilgers@fau.de>
// SPDX-FileCopyrightText: 2024 Robin Seidl <robin.seidl@fau.de>
// SPDX-FileCopyrightText: 2024 Benedikt Zinn <benedikt.wh.zinn@gmail.com>
//
// SPDX-License-Identifier: MIT

mod configuration;
mod constants;
pub mod counter;
mod ebpf_utils;
mod helpers;
mod procfs_utils;
mod server;
mod features;
<<<<<<< HEAD
mod collector;
mod vfs_write_feature;
mod sys_sendmsg_feature;
mod jni_reference_feature;
=======
mod symbols;

mod collector;
>>>>>>> 26820eaf

pub async fn run_server() {
    helpers::bump_rlimit();

    server::serve_forever().await;
} <|MERGE_RESOLUTION|>--- conflicted
+++ resolved
@@ -12,16 +12,11 @@
 mod procfs_utils;
 mod server;
 mod features;
-<<<<<<< HEAD
 mod collector;
 mod vfs_write_feature;
 mod sys_sendmsg_feature;
 mod jni_reference_feature;
-=======
 mod symbols;
-
-mod collector;
->>>>>>> 26820eaf
 
 pub async fn run_server() {
     helpers::bump_rlimit();
