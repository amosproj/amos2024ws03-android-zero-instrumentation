--- conflicted
+++ resolved
@@ -19,7 +19,13 @@
 
 impl VfsWriteCall {
     pub fn new(pid: u32, tid: u32, begin_time_stamp: u64, fp: u64, bytes_written: usize) -> Self {
-        Self { pid, tid, begin_time_stamp, fp, bytes_written}
+        Self {
+            pid,
+            tid,
+            begin_time_stamp,
+            fp,
+            bytes_written,
+        }
     }
 }
 
@@ -30,21 +36,18 @@
     pub tid: u32,
     pub begin_time_stamp: u64,
     pub fd: u64,
-<<<<<<< HEAD
-    pub duration_micro_sec: u64, // in microseconds
-}
-
-impl SysSendmsgCall {
-    pub fn new(pid: u32, tid: u32, begin_time_stamp: u64, fd: u64, duration_micro_sec: u64) -> Self {
-        Self { pid, tid, begin_time_stamp, fd, duration_micro_sec }
-=======
     pub duration_nano_sec: u64, // in nanoseconds
 }
 
 impl SysSendmsgCall {
     pub fn new(pid: u32, tid: u32, begin_time_stamp: u64, fd: u64, duration_nano_sec: u64) -> Self {
-        Self { pid, tid, begin_time_stamp, fd, duration_nano_sec }
->>>>>>> 26820eaf
+        Self {
+            pid,
+            tid,
+            begin_time_stamp,
+            fd,
+            duration_nano_sec,
+        }
     }
 }
 
@@ -67,7 +70,7 @@
 }
 
 #[inline(always)]
-pub fn generate_id(pid: u32, tgid: u32) -> u64{
+pub fn generate_id(pid: u32, tgid: u32) -> u64 {
     let pid_u64 = pid as u64;
     let tgid_u64 = tgid as u64;
 
