--- conflicted
+++ resolved
@@ -7,7 +7,7 @@
 use clap::Subcommand;
 use client::Client;
 use client::ClientError;
-use shared::config::{Configuration, SysSendmsgConfig, VfsWriteConfig};
+use shared::config::{Configuration, SysSendmsgConfig, VfsWriteConfig, JniReferencesConfig};
 use std::collections::HashMap;
 use tokio_stream::StreamExt;
 
@@ -79,6 +79,7 @@
             sys_sendmsg: Some(SysSendmsgConfig {
                 entries: HashMap::from([(pid, 0)]),
             }),
+            jni_references: None,
         })
         .await?;
 
@@ -101,6 +102,7 @@
             sys_sendmsg: Some(SysSendmsgConfig {
                 entries: std::collections::HashMap::new(),
             }),
+            jni_references: Some(JniReferencesConfig { pids: vec![] }),
         })
         .await?;
     println!("Success");
@@ -161,22 +163,7 @@
 
 #[tokio::main]
 pub async fn main() -> anyhow::Result<()> {
-<<<<<<< HEAD
-    let Cli { pid } = Cli::parse();
-
-    let mut client = Client::connect("http://[::1]:50051".to_owned()).await?;
-
-    client
-        .set_configuration(Configuration {
-            uprobes: vec![],
-            vfs_write: None,
-            sys_sendmsg: Some(SysSendmsgConfig { entries: HashMap::from([(pid, 0)]) }),
-            jni_references: None,
-        })
-        .await?;
-=======
     let args: Args = Args::parse();
->>>>>>> fc07ae5e
 
     let mut client = Client::connect(args.addr.to_owned()).await?;
 
