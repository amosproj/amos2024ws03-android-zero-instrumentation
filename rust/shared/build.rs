// SPDX-FileCopyrightText: 2024 Benedikt Zinn <benedikt.wh.zinn@gmail.com>
// SPDX-FileCopyrightText: 2024 Felix Hilgers <felix.hilgers@fau.de>
// SPDX-FileCopyrightText: 2024 Luca Bretting <luca.bretting@fau.de>
// SPDX-FileCopyrightText: 2024 Robin Seidl <robin.seidl@fau.de>
// SPDX-FileCopyrightText: 2024 Tom Weisshuhn <tom.weisshuhn@fau.de>
//
// SPDX-License-Identifier: MIT

use std::sync::LazyLock;

use tonic_build::Builder;

static UNIFFI_RECORDS: LazyLock<Vec<&str>> = LazyLock::new(|| {
    if cfg!(feature = "uniffi") {
        vec![
            "Process",
            "CmdlineData",
            "Configuration",
            "EbpfEntry",
            "UprobeConfig",
            "Event",
            "TimeSeriesEvent",
            "LogEvent",
            "VfsWriteEvent",
            "SysSendmsgEvent",
            "JniReferencesEvent",
            "SysSigquitEvent",
            "VfsWriteConfig",
            "SysSendmsgConfig",
            "JniReferencesConfig",
            "StringResponse",
            "Symbol",
            "SetConfigurationResponse",
            "SysSigquitConfig",
            "GcConfig",
            "GcEvent",
<<<<<<< HEAD
            "TimeSeriesType"
=======
            "SysFdTrackingConfig",
            "SysFdTrackingEvent",
>>>>>>> 925e0fe9
        ]
    } else {
        vec![]
    }
});

static UNIFFI_ENUMS: LazyLock<Vec<&str>> = LazyLock::new(|| {
    if cfg!(feature = "uniffi") {
<<<<<<< HEAD
        vec!["Process.cmd", "Event.event_data", "JniReferencesEvent.JniMethodName", "Event.event_type", "LogEvent.event_data"]
=======
        vec!["Process.cmd", "Event.event_data", "JniReferencesEvent.JniMethodName", "SysFdTrackingEvent.SysFdAction"]
>>>>>>> 925e0fe9
    } else {
        vec![]
    }
});

fn derive_records(mut builder: Builder) -> Builder {
    for record in UNIFFI_RECORDS.iter() {
        builder = builder.type_attribute(record, "#[derive(uniffi::Record)]");
    }
    builder
}

fn derive_enums(mut builder: Builder) -> Builder {
    for record in UNIFFI_ENUMS.iter() {
        builder = builder.type_attribute(record, "#[derive(uniffi::Enum)]");
    }
    builder
}

fn main() {
    let mut builder = tonic_build::configure();

    builder = builder
        .protoc_arg("--experimental_allow_proto3_optional")
        .type_attribute(".", "#[derive(serde::Serialize, serde::Deserialize)]");

    builder = derive_records(builder);
    builder = derive_enums(builder);

    builder
        .compile_protos(
            &[
                "./proto/counter.proto",
                "./proto/ziofa.proto",
                "./proto/config.proto",
            ],
            &["./proto"],
        )
        .unwrap();
}<|MERGE_RESOLUTION|>--- conflicted
+++ resolved
@@ -34,12 +34,9 @@
             "SysSigquitConfig",
             "GcConfig",
             "GcEvent",
-<<<<<<< HEAD
-            "TimeSeriesType"
-=======
             "SysFdTrackingConfig",
             "SysFdTrackingEvent",
->>>>>>> 925e0fe9
+            "TimeSeriesType"
         ]
     } else {
         vec![]
@@ -48,11 +45,7 @@
 
 static UNIFFI_ENUMS: LazyLock<Vec<&str>> = LazyLock::new(|| {
     if cfg!(feature = "uniffi") {
-<<<<<<< HEAD
-        vec!["Process.cmd", "Event.event_data", "JniReferencesEvent.JniMethodName", "Event.event_type", "LogEvent.event_data"]
-=======
-        vec!["Process.cmd", "Event.event_data", "JniReferencesEvent.JniMethodName", "SysFdTrackingEvent.SysFdAction"]
->>>>>>> 925e0fe9
+        vec!["Process.cmd", "Event.event_data", "JniReferencesEvent.JniMethodName", "Event.event_type", "LogEvent.event_data", "SysFdTrackingEvent.SysFdAction"]
     } else {
         vec![]
     }
