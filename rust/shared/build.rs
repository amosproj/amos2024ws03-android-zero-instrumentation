--- conflicted
+++ resolved
@@ -23,13 +23,10 @@
             "SysSendmsgEvent",
             "VfsWriteConfig",
             "SysSendmsgConfig",
-<<<<<<< HEAD
-            "JniReferencesConfig"
-=======
+            "JniReferencesConfig",
             "StringResponse",
             "Symbol",
             "SetConfigurationResponse",
->>>>>>> fc07ae5e
         ]
     } else {
         vec![]
